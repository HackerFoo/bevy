--- conflicted
+++ resolved
@@ -310,11 +310,7 @@
     fn default_config() {}
 }
 
-<<<<<<< HEAD
 impl<'w, 's, T: Resource> SystemParamFetch<'w, 's> for ResState<T> {
-=======
-impl<'w, 's, T: Component> SystemParamFetch<'w, 's> for ResState<T> {
->>>>>>> 65e834ce
     type Item = Res<'w, T>;
 
     #[inline]
@@ -363,11 +359,7 @@
     fn default_config() {}
 }
 
-<<<<<<< HEAD
 impl<'w, 's, T: Resource> SystemParamFetch<'w, 's> for OptionResState<T> {
-=======
-impl<'w, 's, T: Component> SystemParamFetch<'w, 's> for OptionResState<T> {
->>>>>>> 65e834ce
     type Item = Option<Res<'w, T>>;
 
     #[inline]
@@ -433,11 +425,7 @@
     fn default_config() {}
 }
 
-<<<<<<< HEAD
 impl<'w, 's, T: Resource> SystemParamFetch<'w, 's> for ResMutState<T> {
-=======
-impl<'w, 's, T: Component> SystemParamFetch<'w, 's> for ResMutState<T> {
->>>>>>> 65e834ce
     type Item = ResMut<'w, T>;
 
     #[inline]
@@ -485,11 +473,7 @@
     fn default_config() {}
 }
 
-<<<<<<< HEAD
 impl<'w, 's, T: Resource> SystemParamFetch<'w, 's> for OptionResMutState<T> {
-=======
-impl<'w, 's, T: Component> SystemParamFetch<'w, 's> for OptionResMutState<T> {
->>>>>>> 65e834ce
     type Item = Option<ResMut<'w, T>>;
 
     #[inline]
@@ -605,11 +589,7 @@
 }
 
 /// The [`SystemParamState`] of [`Local<T>`].
-<<<<<<< HEAD
 pub struct LocalState<T: Resource>(T);
-=======
-pub struct LocalState<T: Component>(T);
->>>>>>> 65e834ce
 
 impl<'a, T: Resource + FromWorld> SystemParam for Local<'a, T> {
     type Fetch = LocalState<T>;
@@ -628,11 +608,7 @@
     }
 }
 
-<<<<<<< HEAD
 impl<'w, 's, T: Resource + FromWorld> SystemParamFetch<'w, 's> for LocalState<T> {
-=======
-impl<'w, 's, T: Component + FromWorld> SystemParamFetch<'w, 's> for LocalState<T> {
->>>>>>> 65e834ce
     type Item = Local<'s, T>;
 
     #[inline]
