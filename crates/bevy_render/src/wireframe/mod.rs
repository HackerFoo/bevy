use crate::{
    draw::DrawContext,
    mesh::Indices,
    pipeline::{PipelineDescriptor, PipelineSpecialization, RenderPipeline},
    prelude::*,
    shader::Shader,
};
use bevy_app::prelude::*;
use bevy_asset::{Assets, Handle, HandleUntyped};
use bevy_ecs::{
<<<<<<< HEAD
    component::Component,
    query::{QueryState, With},
=======
    prelude::Query,
    query::With,
>>>>>>> b5ef53c4
    reflect::ReflectComponent,
    system::{ParamSet, Res},
    world::Mut,
};
use bevy_reflect::{Reflect, TypeUuid};
use bevy_utils::HashSet;

mod pipeline;

pub const WIREFRAME_PIPELINE_HANDLE: HandleUntyped =
    HandleUntyped::weak_from_u64(PipelineDescriptor::TYPE_UUID, 0x137c75ab7e9ad7f5);

#[derive(Debug, Default)]
pub struct WireframePlugin;

impl Plugin for WireframePlugin {
    fn build(&self, app: &mut App) {
        app.init_resource::<WireframeConfig>()
            .add_system_to_stage(crate::RenderStage::Draw, draw_wireframes_system);
        let world = app.world.cell();
        let mut shaders = world.get_resource_mut::<Assets<Shader>>().unwrap();
        let mut pipelines = world
            .get_resource_mut::<Assets<PipelineDescriptor>>()
            .unwrap();
        pipelines.set_untracked(
            WIREFRAME_PIPELINE_HANDLE,
            pipeline::build_wireframe_pipeline(&mut shaders),
        );
    }
}

#[derive(Component, Debug, Clone, Reflect, Default)]
#[reflect(Component)]
pub struct Wireframe;

#[derive(Debug, Clone)]
pub struct WireframeConfig {
    pub global: bool,
}

impl Default for WireframeConfig {
    fn default() -> Self {
        WireframeConfig { global: false }
    }
}

#[allow(clippy::type_complexity)]
pub fn draw_wireframes_system(
    mut draw_context: DrawContext,
    msaa: Res<Msaa>,
    meshes: Res<Assets<Mesh>>,
    wireframe_config: Res<WireframeConfig>,
    mut query: ParamSet<(
        Query<(&mut Draw, &mut RenderPipelines, &Handle<Mesh>, &Visible)>,
        Query<(&mut Draw, &mut RenderPipelines, &Handle<Mesh>, &Visible), With<Wireframe>>,
    )>,
) {
    let iterator = |(mut draw, mut render_pipelines, mesh_handle, visible): (
        Mut<Draw>,
        Mut<RenderPipelines>,
        &Handle<Mesh>,
        &Visible,
    )| {
        if !visible.is_visible {
            return;
        }

        // don't render if the mesh isn't loaded yet
        let mesh = if let Some(mesh) = meshes.get(mesh_handle) {
            mesh
        } else {
            return;
        };

        let mut render_pipeline = RenderPipeline::specialized(
            WIREFRAME_PIPELINE_HANDLE.typed(),
            PipelineSpecialization {
                sample_count: msaa.samples,
                strip_index_format: None,
                shader_specialization: Default::default(),
                primitive_topology: mesh.primitive_topology(),
                dynamic_bindings: render_pipelines
                    .bindings
                    .iter_dynamic_bindings()
                    .map(|name| name.to_string())
                    .collect::<HashSet<String>>(),
                vertex_buffer_layout: mesh.get_vertex_buffer_layout(),
            },
        );
        render_pipeline.dynamic_bindings_generation =
            render_pipelines.bindings.dynamic_bindings_generation();

        draw_context
            .set_pipeline(
                &mut draw,
                &render_pipeline.pipeline,
                &render_pipeline.specialization,
            )
            .unwrap();
        draw_context
            .set_bind_groups_from_bindings(&mut draw, &mut [&mut render_pipelines.bindings])
            .unwrap();
        draw_context
            .set_vertex_buffers_from_bindings(&mut draw, &[&render_pipelines.bindings])
            .unwrap();

        match mesh.indices() {
            Some(Indices::U32(indices)) => draw.draw_indexed(0..indices.len() as u32, 0, 0..1),
            Some(Indices::U16(indices)) => draw.draw_indexed(0..indices.len() as u32, 0, 0..1),
            None => draw.draw(0..mesh.count_vertices() as u32, 0..1),
        };
    };

    if wireframe_config.global {
        query.p0().iter_mut().for_each(iterator);
    } else {
        query.p1().iter_mut().for_each(iterator);
    }
}<|MERGE_RESOLUTION|>--- conflicted
+++ resolved
@@ -8,13 +8,9 @@
 use bevy_app::prelude::*;
 use bevy_asset::{Assets, Handle, HandleUntyped};
 use bevy_ecs::{
-<<<<<<< HEAD
     component::Component,
     query::{QueryState, With},
-=======
     prelude::Query,
-    query::With,
->>>>>>> b5ef53c4
     reflect::ReflectComponent,
     system::{ParamSet, Res},
     world::Mut,
