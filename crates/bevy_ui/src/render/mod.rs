--- conflicted
+++ resolved
@@ -283,13 +283,8 @@
     >,
 ) {
     let scale_factor = windows.scale_factor(WindowId::primary()) as f32;
-<<<<<<< HEAD
     for (entity, uinode, global_transform, text, visibility, clip) in uinode_query.iter() {
-        if !visibility.is_visible {
-=======
-    for (entity, uinode, transform, text, visibility, clip) in uinode_query.iter() {
         if !visibility.is_visible() {
->>>>>>> 8810a73e
             continue;
         }
         // Skip if size is set to zero (e.g. when a parent is set to `Display::None`)
